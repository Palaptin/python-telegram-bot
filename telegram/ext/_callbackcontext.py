#!/usr/bin/env python
#
# A library that provides a Python interface to the Telegram Bot API
# Copyright (C) 2015-2024
# Leandro Toledo de Souza <devs@python-telegram-bot.org>
#
# This program is free software: you can redistribute it and/or modify
# it under the terms of the GNU Lesser Public License as published by
# the Free Software Foundation, either version 3 of the License, or
# (at your option) any later version.
#
# This program is distributed in the hope that it will be useful,
# but WITHOUT ANY WARRANTY; without even the implied warranty of
# MERCHANTABILITY or FITNESS FOR A PARTICULAR PURPOSE.  See the
# GNU Lesser Public License for more details.
#
# You should have received a copy of the GNU Lesser Public License
# along with this program.  If not, see [http://www.gnu.org/licenses/].
"""This module contains the CallbackContext class."""

from collections.abc import Awaitable, Generator
from re import Match
from typing import TYPE_CHECKING, Any, Generic, NoReturn, Optional, TypeVar, Union

from telegram._callbackquery import CallbackQuery
from telegram._update import Update
from telegram._utils.warnings import warn
from telegram.ext._extbot import ExtBot
from telegram.ext._utils.types import BD, BT, CD, UD

if TYPE_CHECKING:
    from asyncio import Future, Queue

    from telegram.ext import Application, Job, JobQueue
    from telegram.ext._handlers._conversationhandler.conversationhandler import ConversationData
    from telegram.ext._utils.types import CCT

_STORING_DATA_WIKI = (
    "https://github.com/python-telegram-bot/python-telegram-bot"
    "/wiki/Storing-bot%2C-user-and-chat-related-data"
)

# something like poor mans "typing.Self" for py<3.11
ST = TypeVar("ST", bound="CallbackContext[Any, Any, Any, Any]")


class CallbackContext(Generic[BT, UD, CD, BD]):
    """
    This is a context object passed to the callback called by :class:`telegram.ext.BaseHandler`
    or by the :class:`telegram.ext.Application` in an error handler added by
    :attr:`telegram.ext.Application.add_error_handler` or to the callback of a
    :class:`telegram.ext.Job`.

    Note:
        :class:`telegram.ext.Application` will create a single context for an entire update. This
        means that if you got 2 handlers in different groups and they both get called, they will
        receive the same :class:`CallbackContext` object (of course with proper attributes like
        :attr:`matches` differing). This allows you to add custom attributes in a lower handler
        group callback, and then subsequently access those attributes in a higher handler group
        callback. Note that the attributes on :class:`CallbackContext` might change in the future,
        so make sure to use a fairly unique name for the attributes.

    Warning:
         Do not combine custom attributes with :paramref:`telegram.ext.BaseHandler.block` set to
         :obj:`False` or :attr:`telegram.ext.Application.concurrent_updates` set to
         :obj:`True`. Due to how those work, it will almost certainly execute the callbacks for an
         update out of order, and the attributes that you think you added will not be present.

    This class is a :class:`~typing.Generic` class and accepts four type variables:

    1. The type of :attr:`bot`. Must be :class:`telegram.Bot` or a subclass of that class.
    2. The type of :attr:`user_data` (if :attr:`user_data` is not :obj:`None`).
    3. The type of :attr:`chat_data` (if :attr:`chat_data` is not :obj:`None`).
    4. The type of :attr:`bot_data` (if :attr:`bot_data` is not :obj:`None`).

    Examples:
        * :any:`Context Types Bot <examples.contexttypesbot>`
        * :any:`Custom Webhook Bot <examples.customwebhookbot>`

    .. seealso:: :attr:`telegram.ext.ContextTypes.DEFAULT_TYPE`,
        :wiki:`Job Queue <Extensions---JobQueue>`

    Args:
        application (:class:`telegram.ext.Application`): The application associated with this
            context.
        chat_id (:obj:`int`, optional): The ID of the chat associated with this object. Used
            to provide :attr:`chat_data`.

            .. versionadded:: 20.0
        user_id (:obj:`int`, optional): The ID of the user associated with this object. Used
            to provide :attr:`user_data`.

            .. versionadded:: 20.0
    Attributes:
        coroutine (:term:`awaitable`): Optional. Only present in error handlers if the
            error was caused by an awaitable run with :meth:`Application.create_task` or a handler
            callback with :attr:`block=False <BaseHandler.block>`.
        matches (list[:meth:`re.Match <re.Match.expand>`]): Optional. If the associated update
            originated from a :class:`filters.Regex`, this will contain a list of match objects for
            every pattern where ``re.search(pattern, string)`` returned a match. Note that filters
            short circuit, so combined regex filters will not always be evaluated.
        args (list[:obj:`str`]): Optional. Arguments passed to a command if the associated update
            is handled by :class:`telegram.ext.CommandHandler`, :class:`telegram.ext.PrefixHandler`
            or :class:`telegram.ext.StringCommandHandler`. It contains a list of the words in the
            text after the command, using any whitespace string as a delimiter.
        error (:exc:`Exception`): Optional. The error that was raised. Only present when passed
            to an error handler registered with :attr:`telegram.ext.Application.add_error_handler`.
        job (:class:`telegram.ext.Job`): Optional. The job which originated this callback.
            Only present when passed to the callback of :class:`telegram.ext.Job` or in error
            handlers if the error is caused by a job.

            .. versionchanged:: 20.0
                :attr:`job` is now also present in error handlers if the error is caused by a job.

    """

    __slots__ = (
        "__dict__",
        "_application",
        "_chat_id",
        "_conversation_data",
        "_user_id",
        "args",
        "coroutine",
        "error",
        "job",
        "matches",
    )

    def __init__(
        self: ST,
        application: "Application[BT, ST, UD, CD, BD, Any]",
        chat_id: Optional[int] = None,
        user_id: Optional[int] = None,
    ):
        self._application: Application[BT, ST, UD, CD, BD, Any] = application
        self._chat_id: Optional[int] = chat_id
        self._user_id: Optional[int] = user_id
<<<<<<< HEAD
        self._conversation_data: Optional[ConversationData] = None
        self.args: Optional[List[str]] = None
        self.matches: Optional[List[Match[str]]] = None
=======
        self.args: Optional[list[str]] = None
        self.matches: Optional[list[Match[str]]] = None
>>>>>>> 15112374
        self.error: Optional[Exception] = None
        self.job: Optional[Job[Any]] = None
        self.coroutine: Optional[
            Union[Generator[Optional[Future[object]], None, Any], Awaitable[Any]]
        ] = None

    @property
    def application(self) -> "Application[BT, ST, UD, CD, BD, Any]":
        """:class:`telegram.ext.Application`: The application associated with this context."""
        return self._application

    @property
    def bot_data(self) -> BD:
        """:obj:`ContextTypes.bot_data`: Optional. An object that can be used to keep any data in.
        For each update it will be the same :attr:`ContextTypes.bot_data`. Defaults to :obj:`dict`.

        .. seealso:: :wiki:`Storing Bot, User and Chat Related Data\
            <Storing-bot%2C-user-and-chat-related-data>`
        """
        return self.application.bot_data

    @bot_data.setter
    def bot_data(self, _: object) -> NoReturn:
        raise AttributeError(
            f"You can not assign a new value to bot_data, see {_STORING_DATA_WIKI}"
        )

    @property
    def chat_data(self) -> Optional[CD]:
        """:obj:`ContextTypes.chat_data`: Optional. An object that can be used to keep any data in.
        For each update from the same chat id it will be the same :obj:`ContextTypes.chat_data`.
        Defaults to :obj:`dict`.

        Warning:
            When a group chat migrates to a supergroup, its chat id will change and the
            ``chat_data`` needs to be transferred. For details see our
            :wiki:`wiki page <Storing-bot,-user-and-chat-related-data#chat-migration>`.

        .. seealso:: :wiki:`Storing Bot, User and Chat Related Data\
            <Storing-bot%2C-user-and-chat-related-data>`

        .. versionchanged:: 20.0
            The chat data is now also present in error handlers if the error is caused by a job.
        """
        if self._chat_id is not None:
            return self._application.chat_data[self._chat_id]
        return None

    @chat_data.setter
    def chat_data(self, _: object) -> NoReturn:
        raise AttributeError(
            f"You can not assign a new value to chat_data, see {_STORING_DATA_WIKI}"
        )

    @property
    def user_data(self) -> Optional[UD]:
        """:obj:`ContextTypes.user_data`: Optional. An object that can be used to keep any data in.
        For each update from the same user it will be the same :obj:`ContextTypes.user_data`.
        Defaults to :obj:`dict`.

        .. seealso:: :wiki:`Storing Bot, User and Chat Related Data\
            <Storing-bot%2C-user-and-chat-related-data>`

        .. versionchanged:: 20.0
            The user data is now also present in error handlers if the error is caused by a job.
        """
        if self._user_id is not None:
            return self._application.user_data[self._user_id]
        return None

    @user_data.setter
    def user_data(self, _: object) -> NoReturn:
        raise AttributeError(
            f"You can not assign a new value to user_data, see {_STORING_DATA_WIKI}"
        )

    @property
    def conversation_data(self) -> Optional["ConversationData"]:
        """:obj:`ContextTypes.conversation_data`: Optional. An object that can be used to keep any
        data in. For each update from the same conversation it will be the same
        :obj:`ContextTypes.conversation_data`.
        Defaults to :obj:`dict`.

        .. seealso:: :wiki:`Storing Bot, User and Chat Related Data\
            <Storing-bot%2C-user-and-chat-related-data>`

        .. versionadded:: NEXT.VERSION
        """
        if self._conversation_data:
            return self._conversation_data

        return None

    @conversation_data.setter
    def conversation_data(self, _: object) -> NoReturn:
        raise AttributeError(
            f"You can not assign a new value to conversation_data, see {_STORING_DATA_WIKI}"
        )

    async def refresh_data(self) -> None:
        """If :attr:`application` uses persistence, calls
        :meth:`telegram.ext.BasePersistence.refresh_bot_data` on :attr:`bot_data`,
        :meth:`telegram.ext.BasePersistence.refresh_chat_data` on :attr:`chat_data` and
        :meth:`telegram.ext.BasePersistence.refresh_user_data` on :attr:`user_data`, if
        appropriate.

        Will be called by :meth:`telegram.ext.Application.process_update` and
        :meth:`telegram.ext.Job.run`.

        .. versionadded:: 13.6
        """
        if self.application.persistence:
            if self.application.persistence.store_data.bot_data:
                await self.application.persistence.refresh_bot_data(self.bot_data)
            if self.application.persistence.store_data.chat_data and self._chat_id is not None:
                await self.application.persistence.refresh_chat_data(
                    chat_id=self._chat_id,
                    chat_data=self.chat_data,  # type: ignore[arg-type]
                )
            if self.application.persistence.store_data.user_data and self._user_id is not None:
                await self.application.persistence.refresh_user_data(
                    user_id=self._user_id,
                    user_data=self.user_data,  # type: ignore[arg-type]
                )

    def drop_callback_data(self, callback_query: CallbackQuery) -> None:
        """
        Deletes the cached data for the specified callback query.

        .. versionadded:: 13.6

        Note:
            Will *not* raise exceptions in case the data is not found in the cache.
            *Will* raise :exc:`KeyError` in case the callback query can not be found in the cache.

        .. seealso:: :wiki:`Arbitrary callback_data <Arbitrary-callback_data>`

        Args:
            callback_query (:class:`telegram.CallbackQuery`): The callback query.

        Raises:
            KeyError | RuntimeError: :exc:`KeyError`, if the callback query can not be found in
                the cache and :exc:`RuntimeError`, if the bot doesn't allow for arbitrary
                callback data.
        """
        if isinstance(self.bot, ExtBot):
            if self.bot.callback_data_cache is None:
                raise RuntimeError(
                    "This telegram.ext.ExtBot instance does not use arbitrary callback data."
                )
            self.bot.callback_data_cache.drop_data(callback_query)
        else:
            raise RuntimeError(  # noqa: TRY004
                "telegram.Bot does not allow for arbitrary callback data."
            )

    @classmethod
    def from_error(
        cls: type["CCT"],
        update: object,
        error: Exception,
        application: "Application[BT, CCT, UD, CD, BD, Any]",
        job: Optional["Job[Any]"] = None,
        coroutine: Optional[
            Union[Generator[Optional["Future[object]"], None, Any], Awaitable[Any]]
        ] = None,
    ) -> "CCT":
        """
        Constructs an instance of :class:`telegram.ext.CallbackContext` to be passed to the error
        handlers.

        .. seealso:: :meth:`telegram.ext.Application.add_error_handler`

        .. versionchanged:: 20.0
            Removed arguments ``async_args`` and ``async_kwargs``.

        Args:
            update (:obj:`object` | :class:`telegram.Update`): The update associated with the
                error. May be :obj:`None`, e.g. for errors in job callbacks.
            error (:obj:`Exception`): The error.
            application (:class:`telegram.ext.Application`): The application associated with this
                context.
            job (:class:`telegram.ext.Job`, optional): The job associated with the error.

                .. versionadded:: 20.0
            coroutine (:term:`awaitable`, optional): The awaitable associated
                with this error if the error was caused by a coroutine run with
                :meth:`Application.create_task` or a handler callback with
                :attr:`block=False <BaseHandler.block>`.

                .. versionadded:: 20.0

                .. versionchanged:: 20.2
                    Accepts :class:`asyncio.Future` and generator-based coroutine functions.
        Returns:
            :class:`telegram.ext.CallbackContext`
        """
        # update and job will never be present at the same time
        if update is not None:
            self = cls.from_update(update, application)
        elif job is not None:
            self = cls.from_job(job, application)
        else:
            self = cls(application)  # type: ignore

        self.error = error
        self.coroutine = coroutine
        return self

    @classmethod
    def from_update(
        cls: type["CCT"],
        update: object,
        application: "Application[Any, CCT, Any, Any, Any, Any]",
    ) -> "CCT":
        """
        Constructs an instance of :class:`telegram.ext.CallbackContext` to be passed to the
        handlers.

        .. seealso:: :meth:`telegram.ext.Application.add_handler`

        Args:
            update (:obj:`object` | :class:`telegram.Update`): The update.
            application (:class:`telegram.ext.Application`): The application associated with this
                context.

        Returns:
            :class:`telegram.ext.CallbackContext`
        """
        if isinstance(update, Update):
            chat = update.effective_chat
            user = update.effective_user

            chat_id = chat.id if chat else None
            user_id = user.id if user else None

            return cls(application, chat_id=chat_id, user_id=user_id)  # type: ignore
        return cls(application)  # type: ignore

    @classmethod
    def from_job(
        cls: type["CCT"],
        job: "Job[CCT]",
        application: "Application[Any, CCT, Any, Any, Any, Any]",
    ) -> "CCT":
        """
        Constructs an instance of :class:`telegram.ext.CallbackContext` to be passed to a
        job callback.

        .. seealso:: :meth:`telegram.ext.JobQueue`

        Args:
            job (:class:`telegram.ext.Job`): The job.
            application (:class:`telegram.ext.Application`): The application associated with this
                context.

        Returns:
            :class:`telegram.ext.CallbackContext`
        """
        self = cls(application, chat_id=job.chat_id, user_id=job.user_id)  # type: ignore
        self.job = job
        return self

    def update(self, data: dict[str, object]) -> None:
        """Updates ``self.__slots__`` with the passed data.

        Args:
            data (dict[:obj:`str`, :obj:`object`]): The data.
        """
        for key, value in data.items():
            setattr(self, key, value)

    @property
    def bot(self) -> BT:
        """:class:`telegram.Bot`: The bot associated with this context."""
        return self._application.bot

    @property
    def job_queue(self) -> Optional["JobQueue[ST]"]:
        """
        :class:`telegram.ext.JobQueue`: The :class:`JobQueue` used by the
        :class:`telegram.ext.Application`.

        .. seealso:: :wiki:`Job Queue <Extensions---JobQueue>`
        """
        if self._application._job_queue is None:  # pylint: disable=protected-access
            warn(
                "No `JobQueue` set up. To use `JobQueue`, you must install PTB via "
                '`pip install "python-telegram-bot[job-queue]"`.',
                stacklevel=2,
            )
        return self._application._job_queue  # pylint: disable=protected-access

    @property
    def update_queue(self) -> "Queue[object]":
        """
        :class:`asyncio.Queue`: The :class:`asyncio.Queue` instance used by the
            :class:`telegram.ext.Application` and (usually) the :class:`telegram.ext.Updater`
            associated with this context.

        """
        return self._application.update_queue

    @property
    def match(self) -> Optional[Match[str]]:
        """
        :meth:`re.Match <re.Match.expand>`: The first match from :attr:`matches`.
            Useful if you are only filtering using a single regex filter.
            Returns :obj:`None` if :attr:`matches` is empty.
        """
        try:
            return self.matches[0]  # type: ignore[index] # pylint: disable=unsubscriptable-object
        except (IndexError, TypeError):
            return None<|MERGE_RESOLUTION|>--- conflicted
+++ resolved
@@ -136,14 +136,9 @@
         self._application: Application[BT, ST, UD, CD, BD, Any] = application
         self._chat_id: Optional[int] = chat_id
         self._user_id: Optional[int] = user_id
-<<<<<<< HEAD
         self._conversation_data: Optional[ConversationData] = None
-        self.args: Optional[List[str]] = None
-        self.matches: Optional[List[Match[str]]] = None
-=======
         self.args: Optional[list[str]] = None
         self.matches: Optional[list[Match[str]]] = None
->>>>>>> 15112374
         self.error: Optional[Exception] = None
         self.job: Optional[Job[Any]] = None
         self.coroutine: Optional[
