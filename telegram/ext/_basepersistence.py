#!/usr/bin/env python
#
# A library that provides a Python interface to the Telegram Bot API
# Copyright (C) 2015-2024
# Leandro Toledo de Souza <devs@python-telegram-bot.org>
#
# This program is free software: you can redistribute it and/or modify
# it under the terms of the GNU Lesser Public License as published by
# the Free Software Foundation, either version 3 of the License, or
# (at your option) any later version.
#
# This program is distributed in the hope that it will be useful,
# but WITHOUT ANY WARRANTY; without even the implied warranty of
# MERCHANTABILITY or FITNESS FOR A PARTICULAR PURPOSE.  See the
# GNU Lesser Public License for more details.
#
# You should have received a copy of the GNU Lesser Public License
# along with this program.  If not, see [http://www.gnu.org/licenses/].
"""This module contains the BasePersistence class."""
from abc import ABC, abstractmethod
<<<<<<< HEAD
from typing import TYPE_CHECKING, Dict, Generic, NamedTuple, NoReturn, Optional
=======
from typing import Generic, NamedTuple, NoReturn, Optional
>>>>>>> 15112374

from telegram._bot import Bot
from telegram.ext._extbot import ExtBot
from telegram.ext._utils.types import BD, CD, UD, CDCData, ConversationDict

if TYPE_CHECKING:
    from telegram.ext._handlers._conversationhandler.conversationhandler import ConversationData


class PersistenceInput(NamedTuple):
    """Convenience wrapper to group boolean input for the :paramref:`~BasePersistence.store_data`
    parameter for :class:`BasePersistence`.

    Args:
        bot_data (:obj:`bool`, optional): Whether the setting should be applied for ``bot_data``.
            Defaults to :obj:`True`.
        chat_data (:obj:`bool`, optional): Whether the setting should be applied for ``chat_data``.
            Defaults to :obj:`True`.
        user_data (:obj:`bool`, optional): Whether the setting should be applied for ``user_data``.
            Defaults to :obj:`True`.
        callback_data (:obj:`bool`, optional): Whether the setting should be applied for
            ``callback_data``. Defaults to :obj:`True`.

    Attributes:
        bot_data (:obj:`bool`): Whether the setting should be applied for ``bot_data``.
        chat_data (:obj:`bool`): Whether the setting should be applied for ``chat_data``.
        user_data (:obj:`bool`): Whether the setting should be applied for ``user_data``.
        callback_data (:obj:`bool`): Whether the setting should be applied for ``callback_data``.

    """

    bot_data: bool = True
    chat_data: bool = True
    user_data: bool = True
    callback_data: bool = True


class BasePersistence(Generic[UD, CD, BD], ABC):
    """Interface class for adding persistence to your bot.
    Subclass this object for different implementations of a persistent bot.

    Attention:
        The interface provided by this class is intended to be accessed exclusively by
        :class:`~telegram.ext.Application`. Calling any of the methods below manually might
        interfere with the integration of persistence into :class:`~telegram.ext.Application`.

    All relevant methods must be overwritten. This includes:

    * :meth:`get_bot_data`
    * :meth:`update_bot_data`
    * :meth:`refresh_bot_data`
    * :meth:`get_chat_data`
    * :meth:`update_chat_data`
    * :meth:`refresh_chat_data`
    * :meth:`drop_chat_data`
    * :meth:`get_user_data`
    * :meth:`update_user_data`
    * :meth:`refresh_user_data`
    * :meth:`drop_user_data`
    * :meth:`get_callback_data`
    * :meth:`update_callback_data`
    * :meth:`get_conversations`
    * :meth:`update_conversation`
    * :meth:`flush`

    If you don't actually need one of those methods, a simple :keyword:`pass` is enough.
    For example, if you don't store ``bot_data``, you don't need :meth:`get_bot_data`,
    :meth:`update_bot_data` or :meth:`refresh_bot_data`.

    Note:
       You should avoid saving :class:`telegram.Bot` instances. This is because if you change e.g.
       the bots token, this won't propagate to the serialized instances and may lead to exceptions.

       To prevent this, the implementation may use :attr:`bot` to replace bot instances with a
       placeholder before serialization and insert :attr:`bot` back when loading the data.
       Since :attr:`bot` will be set when the process starts, this will be the up-to-date bot
       instance.

       If the persistence implementation does not take care of this, you should make sure not to
       store any bot instances in the data that will be persisted. E.g. in case of
       :class:`telegram.TelegramObject`, one may call :meth:`set_bot` to ensure that shortcuts like
       :meth:`telegram.Message.reply_text` are available.

    This class is a :class:`~typing.Generic` class and accepts three type variables:

    1. The type of the second argument of :meth:`update_user_data`, which must coincide with the
       type of the second argument of :meth:`refresh_user_data` and the values in the dictionary
       returned by :meth:`get_user_data`.
    2. The type of the second argument of :meth:`update_chat_data`, which must coincide with the
       type of the second argument of :meth:`refresh_chat_data` and the values in the dictionary
       returned by :meth:`get_chat_data`.
    3. The type of the argument of :meth:`update_bot_data`, which must coincide with the
       type of the argument of :meth:`refresh_bot_data` and the return value of
       :meth:`get_bot_data`.

    .. seealso:: :wiki:`Architecture Overview <Architecture>`,
        :wiki:`Making Your Bot Persistent <Making-your-bot-persistent>`

    .. versionchanged:: 20.0

        * The parameters and attributes ``store_*_data`` were replaced by :attr:`store_data`.
        * ``insert/replace_bot`` was dropped. Serialization of bot instances now needs to be
          handled by the specific implementation - see above note.

    Args:
        store_data (:class:`~telegram.ext.PersistenceInput`, optional): Specifies which kinds of
            data will be saved by this persistence instance. By default, all available kinds of
            data will be saved.
        update_interval (:obj:`int` | :obj:`float`, optional): The
            :class:`~telegram.ext.Application` will update
            the persistence in regular intervals. This parameter specifies the time (in seconds) to
            wait between two consecutive runs of updating the persistence. Defaults to ``60``
            seconds.

            .. versionadded:: 20.0
    Attributes:
        store_data (:class:`~telegram.ext.PersistenceInput`): Specifies which kinds of data will
            be saved by this persistence instance.
        bot (:class:`telegram.Bot`): The bot associated with the persistence.
    """

    __slots__ = (
        "_update_interval",
        "bot",
        "store_data",
    )

    def __init__(
        self,
        store_data: Optional[PersistenceInput] = None,
        update_interval: float = 60,
    ):
        self.store_data: PersistenceInput = store_data or PersistenceInput()
        self._update_interval: float = update_interval

        self.bot: Bot = None  # type: ignore[assignment]

    @property
    def update_interval(self) -> float:
        """:obj:`float`: Time (in seconds) that the :class:`~telegram.ext.Application`
        will wait between two consecutive runs of updating the persistence.

        .. versionadded:: 20.0
        """
        return self._update_interval

    @update_interval.setter
    def update_interval(self, _: object) -> NoReturn:
        raise AttributeError(
            "You can not assign a new value to update_interval after initialization."
        )

    def set_bot(self, bot: Bot) -> None:
        """Set the Bot to be used by this persistence instance.

        Args:
            bot (:class:`telegram.Bot`): The bot.

        Raises:
            :exc:`TypeError`: If :attr:`PersistenceInput.callback_data` is :obj:`True` and the
                :paramref:`bot` is not an instance of :class:`telegram.ext.ExtBot`.
        """
        if self.store_data.callback_data and (not isinstance(bot, ExtBot)):
            raise TypeError("callback_data can only be stored when using telegram.ext.ExtBot.")

        self.bot = bot

    @abstractmethod
    async def get_user_data(self) -> dict[int, UD]:
        """Will be called by :class:`telegram.ext.Application` upon creation with a
        persistence object. It should return the ``user_data`` if stored, or an empty
        :obj:`dict`. In the latter case, the dictionary should produce values
        corresponding to one of the following:

        - :obj:`dict`
        - The type from :attr:`telegram.ext.ContextTypes.user_data`
          if :class:`telegram.ext.ContextTypes` is used.

        .. versionchanged:: 20.0
            This method may now return a :obj:`dict` instead of a :obj:`collections.defaultdict`

        Returns:
            dict[:obj:`int`, :obj:`dict` | :attr:`telegram.ext.ContextTypes.user_data`]:
                The restored user data.
        """

    @abstractmethod
    async def get_chat_data(self) -> dict[int, CD]:
        """Will be called by :class:`telegram.ext.Application` upon creation with a
        persistence object. It should return the ``chat_data`` if stored, or an empty
        :obj:`dict`. In the latter case, the dictionary should produce values
        corresponding to one of the following:

        - :obj:`dict`
        - The type from :attr:`telegram.ext.ContextTypes.chat_data`
          if :class:`telegram.ext.ContextTypes` is used.

        .. versionchanged:: 20.0
            This method may now return a :obj:`dict` instead of a :obj:`collections.defaultdict`

        Returns:
            dict[:obj:`int`, :obj:`dict` | :attr:`telegram.ext.ContextTypes.chat_data`]:
                The restored chat data.
        """

    @abstractmethod
    async def get_bot_data(self) -> BD:
        """Will be called by :class:`telegram.ext.Application` upon creation with a
        persistence object. It should return the ``bot_data`` if stored, or an empty
        :obj:`dict`. In the latter case, the :obj:`dict` should produce values
        corresponding to one of the following:

        - :obj:`dict`
        - The type from :attr:`telegram.ext.ContextTypes.bot_data`
          if :class:`telegram.ext.ContextTypes` are used.

        Returns:
            dict[:obj:`int`, :obj:`dict` | :attr:`telegram.ext.ContextTypes.bot_data`]:
                The restored bot data.
        """

    @abstractmethod
    async def get_callback_data(self) -> Optional[CDCData]:
        """Will be called by :class:`telegram.ext.Application` upon creation with a
        persistence object. If callback data was stored, it should be returned.

        .. versionadded:: 13.6

        .. versionchanged:: 20.0
           Changed this method into an :external:func:`~abc.abstractmethod`.

        Returns:
            tuple[list[tuple[:obj:`str`, :obj:`float`, dict[:obj:`str`, :class:`object`]]],
            dict[:obj:`str`, :obj:`str`]] | :obj:`None`: The restored metadata or :obj:`None`,
            if no data was stored.
        """

    @abstractmethod
    async def get_conversations(self, name: str) -> ConversationDict:
        """Will be called by :class:`telegram.ext.Application` when a
        :class:`telegram.ext.ConversationHandler` is added if
        :attr:`telegram.ext.ConversationHandler.persistent` is :obj:`True`.
        It should return the conversations for the handler with :paramref:`name` or an empty
        :obj:`dict`.

        Args:
            name (:obj:`str`): The handlers name.

        Returns:
            :obj:`dict`: The restored conversations for the handler.
        """

    @abstractmethod
    async def update_conversation(self, name: str, conversation_data: "ConversationData") -> None:
        """Will be called when a :class:`telegram.ext.ConversationHandler` changes states.
        This allows the storage of the new state in the persistence.

        .. versionchanged:: NEXT.VERSION
           Removed the parameters key and new_state, and introduced the parameter
           conversation_data.
           It holds key and state (the new state) as well as the data needed for timeout jobs
        Args:
            name (:obj:`str`): The handler's name.
            conversation_data (:obj:`Persistence"ConversationData"`): The relevant data for
            the conversations.
        """

    @abstractmethod
    async def update_user_data(self, user_id: int, data: UD) -> None:
        """Will be called by the :class:`telegram.ext.Application` after a handler has
        handled an update.

        Args:
            user_id (:obj:`int`): The user the data might have been changed for.
            data (:obj:`dict` | :attr:`telegram.ext.ContextTypes.user_data`):
                The :attr:`telegram.ext.Application.user_data` ``[user_id]``.
        """

    @abstractmethod
    async def update_chat_data(self, chat_id: int, data: CD) -> None:
        """Will be called by the :class:`telegram.ext.Application` after a handler has
        handled an update.

        Args:
            chat_id (:obj:`int`): The chat the data might have been changed for.
            data (:obj:`dict` | :attr:`telegram.ext.ContextTypes.chat_data`):
                The :attr:`telegram.ext.Application.chat_data` ``[chat_id]``.
        """

    @abstractmethod
    async def update_bot_data(self, data: BD) -> None:
        """Will be called by the :class:`telegram.ext.Application` after a handler has
        handled an update.

        Args:
            data (:obj:`dict` | :attr:`telegram.ext.ContextTypes.bot_data`):
                The :attr:`telegram.ext.Application.bot_data`.
        """

    @abstractmethod
    async def update_callback_data(self, data: CDCData) -> None:
        """Will be called by the :class:`telegram.ext.Application` after a handler has
        handled an update.

        .. versionadded:: 13.6

        .. versionchanged:: 20.0
           Changed this method into an :external:func:`~abc.abstractmethod`.

        Args:
            data (tuple[list[tuple[:obj:`str`, :obj:`float`, \
                dict[:obj:`str`, :obj:`Any`]]], dict[:obj:`str`, :obj:`str`]] | :obj:`None`):
                The relevant data to restore :class:`telegram.ext.CallbackDataCache`.
        """

    @abstractmethod
    async def drop_chat_data(self, chat_id: int) -> None:
        """Will be called by the :class:`telegram.ext.Application`, when using
        :meth:`~telegram.ext.Application.drop_chat_data`.

        .. versionadded:: 20.0

        Args:
            chat_id (:obj:`int`): The chat id to delete from the persistence.
        """

    @abstractmethod
    async def drop_user_data(self, user_id: int) -> None:
        """Will be called by the :class:`telegram.ext.Application`, when using
        :meth:`~telegram.ext.Application.drop_user_data`.

        .. versionadded:: 20.0

        Args:
            user_id (:obj:`int`): The user id to delete from the persistence.
        """

    @abstractmethod
    async def refresh_user_data(self, user_id: int, user_data: UD) -> None:
        """Will be called by the :class:`telegram.ext.Application` before passing the
        :attr:`~telegram.ext.Application.user_data` to a callback. Can be used to update data
        stored in :attr:`~telegram.ext.Application.user_data` from an external source.

        Tip:
            This method is expected to edit the object :paramref:`user_data` in-place instead of
            returning a new object.

        Warning:
            When using :meth:`~telegram.ext.ApplicationBuilder.concurrent_updates`, this method
            may be called while a handler callback is still running. This might lead to race
            conditions.

        .. versionadded:: 13.6

        .. versionchanged:: 20.0
           Changed this method into an :external:func:`~abc.abstractmethod`.

        Args:
            user_id (:obj:`int`): The user ID this :attr:`~telegram.ext.Application.user_data` is
                associated with.
            user_data (:obj:`dict` | :attr:`telegram.ext.ContextTypes.user_data`):
                The ``user_data`` of a single user.
        """

    @abstractmethod
    async def refresh_chat_data(self, chat_id: int, chat_data: CD) -> None:
        """Will be called by the :class:`telegram.ext.Application` before passing the
        :attr:`~telegram.ext.Application.chat_data` to a callback. Can be used to update data
        stored in :attr:`~telegram.ext.Application.chat_data` from an external source.

        Tip:
            This method is expected to edit the object :paramref:`chat_data` in-place instead of
            returning a new object.

        Warning:
            When using :meth:`~telegram.ext.ApplicationBuilder.concurrent_updates`, this method
            may be called while a handler callback is still running. This might lead to race
            conditions.

        .. versionadded:: 13.6

        .. versionchanged:: 20.0
           Changed this method into an :external:func:`~abc.abstractmethod`.

        Args:
            chat_id (:obj:`int`): The chat ID this :attr:`~telegram.ext.Application.chat_data` is
                associated with.
            chat_data (:obj:`dict` | :attr:`telegram.ext.ContextTypes.chat_data`):
                The ``chat_data`` of a single chat.
        """

    @abstractmethod
    async def refresh_bot_data(self, bot_data: BD) -> None:
        """Will be called by the :class:`telegram.ext.Application` before passing the
        :attr:`~telegram.ext.Application.bot_data` to a callback. Can be used to update data stored
        in :attr:`~telegram.ext.Application.bot_data` from an external source.

        Tip:
            This method is expected to edit the object :paramref:`bot_data` in-place instead of
            returning a new object.

        Warning:
            When using :meth:`~telegram.ext.ApplicationBuilder.concurrent_updates`, this method
            may be called while a handler callback is still running. This might lead to race
            conditions.

        .. versionadded:: 13.6

        .. versionchanged:: 20.0
           Changed this method into an :external:func:`~abc.abstractmethod`.

        Args:
            bot_data (:obj:`dict` | :attr:`telegram.ext.ContextTypes.bot_data`):
                The ``bot_data``.
        """

    @abstractmethod
    async def flush(self) -> None:
        """Will be called by :meth:`telegram.ext.Application.stop`. Gives the
        persistence a chance to finish up saving or close a database connection gracefully.

        .. versionchanged:: 20.0
           Changed this method into an :external:func:`~abc.abstractmethod`.
        """<|MERGE_RESOLUTION|>--- conflicted
+++ resolved
@@ -18,11 +18,7 @@
 # along with this program.  If not, see [http://www.gnu.org/licenses/].
 """This module contains the BasePersistence class."""
 from abc import ABC, abstractmethod
-<<<<<<< HEAD
-from typing import TYPE_CHECKING, Dict, Generic, NamedTuple, NoReturn, Optional
-=======
-from typing import Generic, NamedTuple, NoReturn, Optional
->>>>>>> 15112374
+from typing import TYPE_CHECKING, Generic, NamedTuple, NoReturn, Optional
 
 from telegram._bot import Bot
 from telegram.ext._extbot import ExtBot
