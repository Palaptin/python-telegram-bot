--- conflicted
+++ resolved
@@ -236,13 +236,9 @@
         self.chat_data: Optional[dict[int, CD]] = None
         self.bot_data: Optional[BD] = None
         self.callback_data: Optional[CDCData] = None
-<<<<<<< HEAD
         self.conversations: Optional[
-            Dict[str, Dict[Tuple[Union[int, str], ...], ConversationData]]
+            dict[str, dict[tuple[Union[int, str], ...], ConversationData]]
         ] = None
-=======
-        self.conversations: Optional[dict[str, dict[tuple[Union[int, str], ...], object]]] = None
->>>>>>> 15112374
         self.context_types: ContextTypes[Any, UD, CD, BD] = cast(
             ContextTypes[Any, UD, CD, BD], context_types or ContextTypes()
         )
