--- conflicted
+++ resolved
@@ -823,16 +823,11 @@
             assert recwarn[0].category is PTBUserWarning
             assert (
                 Path(recwarn[0].filename)
-<<<<<<< HEAD
-                == PROJECT_ROOT_PATH
-                / "telegram"
+                == SOURCE_ROOT_PATH
                 / "ext"
                 / "_handlers"
                 / "_conversationhandler"
                 / "conversationhandler.py"
-=======
-                == SOURCE_ROOT_PATH / "ext" / "_handlers" / "conversationhandler.py"
->>>>>>> e98e6571
             ), "wrong stacklevel!"
             assert (
                 str(recwarn[0].message)
@@ -1260,16 +1255,11 @@
                 assert warning.category is PTBUserWarning
                 assert (
                     Path(warning.filename)
-<<<<<<< HEAD
-                    == PROJECT_ROOT_PATH
-                    / "telegram"
+                    == SOURCE_ROOT_PATH
                     / "ext"
                     / "_handlers"
                     / "_conversationhandler"
                     / "conversationhandler.py"
-=======
-                    == SOURCE_ROOT_PATH / "ext" / "_handlers" / "conversationhandler.py"
->>>>>>> e98e6571
                 ), "wrong stacklevel!"
             # now set app.job_queue back to it's original value
 
@@ -1635,13 +1625,8 @@
     ) -> None:
         context = None
 
-<<<<<<< HEAD
         async def start_callback(u: Update, c: ContextTypes.DEFAULT_TYPE) -> None:
-            nonlocal context, self
-=======
-        async def start_callback(u, c):
             nonlocal context
->>>>>>> e98e6571
             context = c
             return await self.start(u, c)
 
@@ -1661,12 +1646,7 @@
         message.entities[0]._unfreeze()
         update = Update(update_id=0, message=message)
 
-<<<<<<< HEAD
         async def timeout_callback(u: Update, c: ContextTypes.DEFAULT_TYPE) -> None:
-            nonlocal update, context
-=======
-        async def timeout_callback(u, c):
->>>>>>> e98e6571
             assert u is update
             assert c is context
 
